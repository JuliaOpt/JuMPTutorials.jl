--- conflicted
+++ resolved
@@ -1,292 +1,289 @@
-#' ---
-#' title: Conic Programming
-#' ---
-
-#' **Originally Contributed by**: Arpit Bhatia
-
-#' This tutorial is aimed at providing a simplistic introduction to conic programming using JuMP.
-
-#' ## What is a Cone?
-#' A subset $C$ of a vector space $V$ is a cone if $\forall x \in C$ and positive scalars $\alpha$,
-#' the product $\alpha x \in C$. A cone C is a convex cone if $\alpha x + \beta y \in C$,
-#' for any positive scalars $\alpha, \beta$, and any $x, y \in C$.
-
-#' ## Conic Programming
-#' Conic programming problems are convex optimization problems in which a convex function is minimized
-#' over the intersection of an affine subspace and a convex cone.
-#' An example of a conic-form minimization problems, in the primal form is:
-
-#' $$
-#' \begin{align}
-#' & \min_{x \in \mathbb{R}^n} & a_0^T x + b_0 \\
-#' & \;\;\text{s.t.} & A_i x + b_i & \in \mathcal{C}_i & i = 1 \ldots m
-#' \end{align}
-#' $$
-
-#' The corresponding dual problem is:
-
-#' $$
-#' \begin{align}
-#' & \max_{y_1, \ldots, y_m} & -\sum_{i=1}^m b_i^T y_i + b_0 \\
-#' & \;\;\text{s.t.} & a_0 - \sum_{i=1}^m A_i^T y_i & = 0 \\
-#' & & y_i & \in \mathcal{C}_i^* & i = 1 \ldots m
-#' \end{align}
-#' $$
-
-#' where each $\mathcal{C}_i$ is a closed convex cone and $\mathcal{C}_i^*$ is its dual cone.
-
-#' ## Some of the Types of Cones Supported by JuMP
-
-using JuMP
-using ECOS
-<<<<<<< HEAD
-using LinearAlgebra
-=======
-using Random
-
-Random.seed!(1234);
->>>>>>> c8717f01
-
-#' By this point we have used quite a few different solvers.
-#' To find out all the different solvers and their supported problem types, check out the
-#' [solver table](http://www.juliaopt.org/JuMP.jl/v0.19.0/installation/#Getting-Solvers-1) in the docs.
-
-#' ### Second-Order Cone
-#' The Second-Order Cone (or Lorenz Cone) of dimension $n$ is of the form:
-
-#' $$
-#' Q^n = \{ (t,x) \in \mathbb{R}^\mbox{n} : t \ge ||x||_2 \}
-#' $$
-
-#' A Second-Order Cone rotated by $\pi/4$ in the $(x_1,x_2)$ plane is called a Rotated Second-Order Cone.
-#' It is of the form:
-
-#' $$
-#' Q_r^n = \{ (t,u,x) \in \mathbb{R}^\mbox{n} : 2tu \ge ||x||_2^2, t,u \ge 0 \}
-#' $$
-
-#' These cones are represented in JuMP using the MOI sets `SecondOrderCone` and `RotatedSecondOrderCone`.
-
-#' #### Example: Euclidean Projection on a Hyperplane
-#' For a given point $u_{0}$ and a set $K$, we refer to any point $u \in K$
-#' which is closest to $u_{0}$ as a projection of $u_{0}$ on $K$.
-#' The projection of a point $u_{0}$ on a hyperplane $K = \{u | p' \cdot u = q\}$ is given by
-
-#' $$
-#' \begin{align*}
-#' & \min & ||u - u_{0}|| \\
-#' & \;\;\text{s.t.} & p' \cdot u = q  \\
-#' \end{align*}
-#' $$
-
-u0 = rand(10)
-p = rand(10)
-q = rand();
-
-#' We can model the above problem as the following conic program:
-
-#' $$
-#' \begin{align*}
-#' & \min & t \\
-#' & \;\;\text{s.t.} & p' \cdot u = q \\
-#' & & (t, u - u_{0}) \in Q^{n+1}
-#' \end{align*}
-#' $$
-
-#' On comparing this with the primal form of a conic problem we saw above,
-
-#' $$
-#' \begin{align*}
-#' & x = (t , u) &\\
-#' & a_0 = e_1 &\\
-#' & b_0 = 0 &\\
-#' & A_1 = (0, p) &\\
-#' & b_1 = -q &\\
-#' & C_1 = \mathbb{R}_- &\\
-#' & A_2 = 1 &\\
-#' & b_2 = -(0, u_0) &\\
-#' & C_2 = Q^{n+1} &
-#' \end{align*}
-#' $$
-
-#' Thus, we can obtain the dual problem as:
-
-#' $$
-#' \begin{align*}
-#' & \max & y_1 + (0, u_0)^T y_2 \\
-#' & \;\;\text{s.t.} & e_1 - (0,p)^T y_1 - y_2 = 0 \\
-#' & & y_1 \in \mathbb{R}_- \\
-#' & & y_2 \in Q^{n+1}
-#' \end{align*}
-#' $$
-
-model = Model(optimizer_with_attributes(ECOS.Optimizer, "printlevel" => 0))
-@variable(model, u[1:10])
-@variable(model, t)
-@objective(model, Min, t)
-@constraint(model, [t, (u - u0)...] in SecondOrderCone())
-@constraint(model, u' * p == q)
-optimize!(model)
-
-#+
-
-@show objective_value(model);
-@show value.(u);
-
-#+
-
-e1 = [1, zeros(10)...]
-dual_model = Model(optimizer_with_attributes(ECOS.Optimizer, "printlevel" => 0))
-@variable(dual_model, y1 <= 0)
-@variable(dual_model, y2[1:11])
-@objective(dual_model, Max, q * y1 + dot([0, u0...], y2))
-@constraint(dual_model, e1 - [0, p...] .* y1 - y2 .== 0)
-@constraint(dual_model, y2 in SecondOrderCone())
-optimize!(dual_model)
-
-#+
-
-@show objective_value(dual_model);
-
-
-#' We can also have an equivalent formulation using a Rotated Second-Order Cone:
-
-#' $$
-#' \begin{align*}
-#' & \min & t \\
-#' & \;\;\text{s.t.} & p' \cdot u = q \\
-#' & & (t, 1/2, u - u_{0})\in Q_r^{n+2}
-#' \end{align*}
-#' $$
-
-model = Model(optimizer_with_attributes(ECOS.Optimizer, "printlevel" => 0))
-@variable(model, u[1:10])
-@variable(model, t)
-@objective(model, Min, t)
-@constraint(model, [t, 0.5, (u - u0)...] in RotatedSecondOrderCone())
-@constraint(model, u' * p == q)
-optimize!(model)
-
-#+
-
-@show value.(u);
-
-#' The difference here is that the objective in the case of the Second-Order Cone is $||u - u_{0}||_2$,
-#' while in the case of a Rotated Second-Order Cone is $||u - u_{0}||_2^2$.
-#' However, the value of x is the same for both.
-
-#' ### Exponential Cone
-
-#' An Exponential Cone is a set of the form:
-
-#' $$
-#' K_{exp} = \{ (x,y,z) \in \mathbb{R}^3 : y \exp (x/y) \le z, y > 0 \}
-#' $$
-
-#' It is represented in JuMP using the MOI set `ExponentialCone`.
-
-#' #### Example: Entropy Maximization
-#' As the name suggests, the entropy maximization problem consists of maximizing the entropy function,
-#' $H(x) = -x\log{x}$ subject to linear inequality constraints.
-
-#' $$
-#' \begin{align*}
-#' & \max & - \sum_{i=1}^n x_i \log x_i \\
-#' & \;\;\text{s.t.} & \mathbf{1}' x = 1 \\
-#' & & Ax \leq b
-#' \end{align*}
-#' $$
-
-#' We can model this problem using an exponential cone by using the following transformation:
-
-#' $$
-#' t\leq -x\log{x} \iff t\leq x\log(1/x)  \iff (1, x, t) \in K_{exp}
-#' $$
-
-#' Thus, our problem becomes,
-
-#' $$
-#' \begin{align*}
-#' & \max & 1^Tt \\
-#' & \;\;\text{s.t.} & Ax \leq b \\
-#' & & 1^T x = 1 \\
-#' & & (1, x_i, t_i) \in K_{exp} && \forall i = 1 \ldots n \\
-#' \end{align*}
-#' $$
-
-n = 15;
-m = 10;
-A = randn(m, n);
-b = rand(m, 1);
-
-model = Model(optimizer_with_attributes(ECOS.Optimizer, "printlevel" => 0))
-@variable(model, t[1:n])
-@variable(model, x[1:n])
-@objective(model, Max, sum(t))
-@constraint(model, sum(x) == 1)
-@constraint(model, A * x .<= b )
-# Cannot use the exponential cone directly in JuMP, hence we use MOI to specify the set.
-@constraint(model, con[i = 1:n], [1, x[i], t[i]] in MOI.ExponentialCone())
-
-optimize!(model);
-
-#+
-
-@show objective_value(model);
-
-#' ### Positive Semidefinite Cone
-#' The set of Positive Semidefinite Matrices of dimension $n$ form a cone in $\mathbb{R}^n$.
-#' We write this set mathematically as
-
-#' $$
-#' \mathcal{S}_{+}^n = \{ X \in \mathcal{S}^n \mid z^T X z \geq 0, \: \forall z\in \mathbb{R}^n \}.
-#' $$
-
-#' A PSD cone is represented in JuMP using the MOI sets
-#' `PositiveSemidefiniteConeTriangle` (for upper triangle of a PSD matrix) and
-#' `PositiveSemidefiniteConeSquare` (for a complete PSD matrix).
-#' However, it is prefferable to use the `PSDCone` shortcut as illustrated below.
-
-#' #### Example: Largest Eigenvalue of a Symmetric Matrix
-#' Suppose $A$ has eigenvalues $\lambda_{1} \geq \lambda_{2} \ldots \geq \lambda_{n}$.
-#' Then the matrix $t I-A$ has eigenvalues $t-\lambda_{1}, t-\lambda_{2}, \ldots, t-\lambda_{n}$.
-#' Note that $t I-A$ is PSD exactly when all these eigenvalues are non-negative,
-#' and this happens for values $t \geq \lambda_{1} .$
-#' Thus, we can model the problem of finding the largest eigenvalue of a symmetric matrix as:
-
-#' $$
-#' \begin{align*}
-#' \lambda_{1} = \max t \\
-#' \text { s.t. } t I-A \succeq 0
-#' \end{align*}
-#' $$
-
-#+ tangle = false
-
-using LinearAlgebra
-using CSDP
-
-A = [3 2 4;
-     2 0 2;
-     4 2 3]
-
-model = Model(optimizer_with_attributes(CSDP.Optimizer, "printlevel" => 0))
-@variable(model, t)
-@objective(model, Min, t)
-@constraint(model, t .* Matrix{Float64}(I, 3, 3) - A in PSDCone())
-
-optimize!(model)
-
-#+ tangle = false
-
-@show objective_value(model);
-
-#' ## Other Cones and Functions
-#' For other cones supported by JuMP, check out the
-#' [MathOptInterface Manual](http://www.juliaopt.org/MathOptInterface.jl/dev/apimanual/#Standard-form-problem-1).
-#' A good resource for learning more about functions which can be modelled using cones is the
-#' MOSEK Modeling Cookbook[[1]](#c1).
-
-#' ### References
-#' <a id='c1'></a>
-#' 1. MOSEK Modeling Cookbook — MOSEK Modeling Cookbook 3.1. Available at: https://docs.mosek.com/modeling-cookbook/index.html.
+#' ---
+#' title: Conic Programming
+#' ---
+
+#' **Originally Contributed by**: Arpit Bhatia
+
+#' This tutorial is aimed at providing a simplistic introduction to conic programming using JuMP.
+
+#' ## What is a Cone?
+#' A subset $C$ of a vector space $V$ is a cone if $\forall x \in C$ and positive scalars $\alpha$,
+#' the product $\alpha x \in C$. A cone C is a convex cone if $\alpha x + \beta y \in C$,
+#' for any positive scalars $\alpha, \beta$, and any $x, y \in C$.
+
+#' ## Conic Programming
+#' Conic programming problems are convex optimization problems in which a convex function is minimized
+#' over the intersection of an affine subspace and a convex cone.
+#' An example of a conic-form minimization problems, in the primal form is:
+
+#' $$
+#' \begin{align}
+#' & \min_{x \in \mathbb{R}^n} & a_0^T x + b_0 \\
+#' & \;\;\text{s.t.} & A_i x + b_i & \in \mathcal{C}_i & i = 1 \ldots m
+#' \end{align}
+#' $$
+
+#' The corresponding dual problem is:
+
+#' $$
+#' \begin{align}
+#' & \max_{y_1, \ldots, y_m} & -\sum_{i=1}^m b_i^T y_i + b_0 \\
+#' & \;\;\text{s.t.} & a_0 - \sum_{i=1}^m A_i^T y_i & = 0 \\
+#' & & y_i & \in \mathcal{C}_i^* & i = 1 \ldots m
+#' \end{align}
+#' $$
+
+#' where each $\mathcal{C}_i$ is a closed convex cone and $\mathcal{C}_i^*$ is its dual cone.
+
+#' ## Some of the Types of Cones Supported by JuMP
+
+using JuMP
+using ECOS
+using LinearAlgebra
+using Random
+
+Random.seed!(1234);
+
+#' By this point we have used quite a few different solvers.
+#' To find out all the different solvers and their supported problem types, check out the
+#' [solver table](http://www.juliaopt.org/JuMP.jl/v0.19.0/installation/#Getting-Solvers-1) in the docs.
+
+#' ### Second-Order Cone
+#' The Second-Order Cone (or Lorenz Cone) of dimension $n$ is of the form:
+
+#' $$
+#' Q^n = \{ (t,x) \in \mathbb{R}^\mbox{n} : t \ge ||x||_2 \}
+#' $$
+
+#' A Second-Order Cone rotated by $\pi/4$ in the $(x_1,x_2)$ plane is called a Rotated Second-Order Cone.
+#' It is of the form:
+
+#' $$
+#' Q_r^n = \{ (t,u,x) \in \mathbb{R}^\mbox{n} : 2tu \ge ||x||_2^2, t,u \ge 0 \}
+#' $$
+
+#' These cones are represented in JuMP using the MOI sets `SecondOrderCone` and `RotatedSecondOrderCone`.
+
+#' #### Example: Euclidean Projection on a Hyperplane
+#' For a given point $u_{0}$ and a set $K$, we refer to any point $u \in K$
+#' which is closest to $u_{0}$ as a projection of $u_{0}$ on $K$.
+#' The projection of a point $u_{0}$ on a hyperplane $K = \{u | p' \cdot u = q\}$ is given by
+
+#' $$
+#' \begin{align*}
+#' & \min & ||u - u_{0}|| \\
+#' & \;\;\text{s.t.} & p' \cdot u = q  \\
+#' \end{align*}
+#' $$
+
+u0 = rand(10)
+p = rand(10)
+q = rand();
+
+#' We can model the above problem as the following conic program:
+
+#' $$
+#' \begin{align*}
+#' & \min & t \\
+#' & \;\;\text{s.t.} & p' \cdot u = q \\
+#' & & (t, u - u_{0}) \in Q^{n+1}
+#' \end{align*}
+#' $$
+
+#' On comparing this with the primal form of a conic problem we saw above,
+
+#' $$
+#' \begin{align*}
+#' & x = (t , u) &\\
+#' & a_0 = e_1 &\\
+#' & b_0 = 0 &\\
+#' & A_1 = (0, p) &\\
+#' & b_1 = -q &\\
+#' & C_1 = \mathbb{R}_- &\\
+#' & A_2 = 1 &\\
+#' & b_2 = -(0, u_0) &\\
+#' & C_2 = Q^{n+1} &
+#' \end{align*}
+#' $$
+
+#' Thus, we can obtain the dual problem as:
+
+#' $$
+#' \begin{align*}
+#' & \max & y_1 + (0, u_0)^T y_2 \\
+#' & \;\;\text{s.t.} & e_1 - (0,p)^T y_1 - y_2 = 0 \\
+#' & & y_1 \in \mathbb{R}_- \\
+#' & & y_2 \in Q^{n+1}
+#' \end{align*}
+#' $$
+
+model = Model(optimizer_with_attributes(ECOS.Optimizer, "printlevel" => 0))
+@variable(model, u[1:10])
+@variable(model, t)
+@objective(model, Min, t)
+@constraint(model, [t, (u - u0)...] in SecondOrderCone())
+@constraint(model, u' * p == q)
+optimize!(model)
+
+#+
+
+@show objective_value(model);
+@show value.(u);
+
+#+
+
+e1 = [1, zeros(10)...]
+dual_model = Model(optimizer_with_attributes(ECOS.Optimizer, "printlevel" => 0))
+@variable(dual_model, y1 <= 0)
+@variable(dual_model, y2[1:11])
+@objective(dual_model, Max, q * y1 + dot([0, u0...], y2))
+@constraint(dual_model, e1 - [0, p...] .* y1 - y2 .== 0)
+@constraint(dual_model, y2 in SecondOrderCone())
+optimize!(dual_model)
+
+#+
+
+@show objective_value(dual_model);
+
+
+#' We can also have an equivalent formulation using a Rotated Second-Order Cone:
+
+#' $$
+#' \begin{align*}
+#' & \min & t \\
+#' & \;\;\text{s.t.} & p' \cdot u = q \\
+#' & & (t, 1/2, u - u_{0})\in Q_r^{n+2}
+#' \end{align*}
+#' $$
+
+model = Model(optimizer_with_attributes(ECOS.Optimizer, "printlevel" => 0))
+@variable(model, u[1:10])
+@variable(model, t)
+@objective(model, Min, t)
+@constraint(model, [t, 0.5, (u - u0)...] in RotatedSecondOrderCone())
+@constraint(model, u' * p == q)
+optimize!(model)
+
+#+
+
+@show value.(u);
+
+#' The difference here is that the objective in the case of the Second-Order Cone is $||u - u_{0}||_2$,
+#' while in the case of a Rotated Second-Order Cone is $||u - u_{0}||_2^2$.
+#' However, the value of x is the same for both.
+
+#' ### Exponential Cone
+
+#' An Exponential Cone is a set of the form:
+
+#' $$
+#' K_{exp} = \{ (x,y,z) \in \mathbb{R}^3 : y \exp (x/y) \le z, y > 0 \}
+#' $$
+
+#' It is represented in JuMP using the MOI set `ExponentialCone`.
+
+#' #### Example: Entropy Maximization
+#' As the name suggests, the entropy maximization problem consists of maximizing the entropy function,
+#' $H(x) = -x\log{x}$ subject to linear inequality constraints.
+
+#' $$
+#' \begin{align*}
+#' & \max & - \sum_{i=1}^n x_i \log x_i \\
+#' & \;\;\text{s.t.} & \mathbf{1}' x = 1 \\
+#' & & Ax \leq b
+#' \end{align*}
+#' $$
+
+#' We can model this problem using an exponential cone by using the following transformation:
+
+#' $$
+#' t\leq -x\log{x} \iff t\leq x\log(1/x)  \iff (1, x, t) \in K_{exp}
+#' $$
+
+#' Thus, our problem becomes,
+
+#' $$
+#' \begin{align*}
+#' & \max & 1^Tt \\
+#' & \;\;\text{s.t.} & Ax \leq b \\
+#' & & 1^T x = 1 \\
+#' & & (1, x_i, t_i) \in K_{exp} && \forall i = 1 \ldots n \\
+#' \end{align*}
+#' $$
+
+n = 15;
+m = 10;
+A = randn(m, n);
+b = rand(m, 1);
+
+model = Model(optimizer_with_attributes(ECOS.Optimizer, "printlevel" => 0))
+@variable(model, t[1:n])
+@variable(model, x[1:n])
+@objective(model, Max, sum(t))
+@constraint(model, sum(x) == 1)
+@constraint(model, A * x .<= b )
+# Cannot use the exponential cone directly in JuMP, hence we use MOI to specify the set.
+@constraint(model, con[i = 1:n], [1, x[i], t[i]] in MOI.ExponentialCone())
+
+optimize!(model);
+
+#+
+
+@show objective_value(model);
+
+#' ### Positive Semidefinite Cone
+#' The set of Positive Semidefinite Matrices of dimension $n$ form a cone in $\mathbb{R}^n$.
+#' We write this set mathematically as
+
+#' $$
+#' \mathcal{S}_{+}^n = \{ X \in \mathcal{S}^n \mid z^T X z \geq 0, \: \forall z\in \mathbb{R}^n \}.
+#' $$
+
+#' A PSD cone is represented in JuMP using the MOI sets
+#' `PositiveSemidefiniteConeTriangle` (for upper triangle of a PSD matrix) and
+#' `PositiveSemidefiniteConeSquare` (for a complete PSD matrix).
+#' However, it is prefferable to use the `PSDCone` shortcut as illustrated below.
+
+#' #### Example: Largest Eigenvalue of a Symmetric Matrix
+#' Suppose $A$ has eigenvalues $\lambda_{1} \geq \lambda_{2} \ldots \geq \lambda_{n}$.
+#' Then the matrix $t I-A$ has eigenvalues $t-\lambda_{1}, t-\lambda_{2}, \ldots, t-\lambda_{n}$.
+#' Note that $t I-A$ is PSD exactly when all these eigenvalues are non-negative,
+#' and this happens for values $t \geq \lambda_{1} .$
+#' Thus, we can model the problem of finding the largest eigenvalue of a symmetric matrix as:
+
+#' $$
+#' \begin{align*}
+#' \lambda_{1} = \max t \\
+#' \text { s.t. } t I-A \succeq 0
+#' \end{align*}
+#' $$
+
+#+ tangle = false
+
+using LinearAlgebra
+using CSDP
+
+A = [3 2 4;
+     2 0 2;
+     4 2 3]
+
+model = Model(optimizer_with_attributes(CSDP.Optimizer, "printlevel" => 0))
+@variable(model, t)
+@objective(model, Min, t)
+@constraint(model, t .* Matrix{Float64}(I, 3, 3) - A in PSDCone())
+
+optimize!(model)
+
+#+ tangle = false
+
+@show objective_value(model);
+
+#' ## Other Cones and Functions
+#' For other cones supported by JuMP, check out the
+#' [MathOptInterface Manual](http://www.juliaopt.org/MathOptInterface.jl/dev/apimanual/#Standard-form-problem-1).
+#' A good resource for learning more about functions which can be modelled using cones is the
+#' MOSEK Modeling Cookbook[[1]](#c1).
+
+#' ### References
+#' <a id='c1'></a>
+#' 1. MOSEK Modeling Cookbook — MOSEK Modeling Cookbook 3.1. Available at: https://docs.mosek.com/modeling-cookbook/index.html.